/**
 * Copyright (c) 2017, California Institute of Technology.
 * All rights reserved.
 *
 * Redistribution and use in source and binary forms, with or without
 * modification, are permitted provided that the following conditions are met:
 *
 * 1. Redistributions of source code must retain the above copyright notice,
 *    this list of conditions and the following disclaimer.
 * 2. Redistributions in binary form must reproduce the above copyright notice,
 *    this list of conditions and the following disclaimer in the documentation
 *    and/or other materials provided with the distribution.
 *
 * THIS SOFTWARE IS PROVIDED BY THE COPYRIGHT HOLDERS AND CONTRIBUTORS "AS IS"
 * AND ANY EXPRESS OR IMPLIED WARRANTIES, INCLUDING, BUT NOT LIMITED TO, THE
 * IMPLIED WARRANTIES OF MERCHANTABILITY AND FITNESS FOR A PARTICULAR PURPOSE
 * ARE DISCLAIMED. IN NO EVENT SHALL THE COPYRIGHT HOLDER OR CONTRIBUTORS BE
 * LIABLE FOR ANY DIRECT, INDIRECT, INCIDENTAL, SPECIAL, EXEMPLARY, OR
 * CONSEQUENTIAL DAMAGES (INCLUDING, BUT NOT LIMITED TO, PROCUREMENT OF
 * SUBSTITUTE GOODS OR SERVICES; LOSS OF USE, DATA, OR PROFITS; OR BUSINESS
 * INTERRUPTION) HOWEVER CAUSED AND ON ANY THEORY OF LIABILITY, WHETHER IN
 * CONTRACT, STRICT LIABILITY, OR TORT (INCLUDING NEGLIGENCE OR OTHERWISE)
 * ARISING IN ANY WAY OUT OF THE USE OF THIS SOFTWARE, EVEN IF ADVISED OF THE
 * POSSIBILITY OF SUCH DAMAGE.
 *
 * The views and conclusions contained in the software and documentation are
 * those of the authors and should not be interpreted as representing official
 * policies, either expressed or implied, of the California Institute of
 * Technology.
 */

#include "apriltag_ros/common_functions.h"
#include "image_geometry/pinhole_camera_model.h"

#include "common/homography.h"
<<<<<<< HEAD
#include "tagStandard52h13.h"
=======
>>>>>>> d030c6d6
#include "tagStandard41h12.h"
#include "tag36h11.h"
#include "tag25h9.h"
#include "tag16h5.h"

namespace apriltag_ros
{

TagDetector::TagDetector(ros::NodeHandle pnh) :
    family_(getAprilTagOption<std::string>(pnh, "tag_family", "tag36h11")),
    threads_(getAprilTagOption<int>(pnh, "tag_threads", 4)),
    decimate_(getAprilTagOption<double>(pnh, "tag_decimate", 1.0)),
    blur_(getAprilTagOption<double>(pnh, "tag_blur", 0.0)),
    refine_edges_(getAprilTagOption<int>(pnh, "tag_refine_edges", 1)),
    debug_(getAprilTagOption<int>(pnh, "tag_debug", 0)),
    publish_tf_(getAprilTagOption<bool>(pnh, "publish_tf", false))
{
  // Parse standalone tag descriptions specified by user (stored on ROS
  // parameter server)
  XmlRpc::XmlRpcValue standalone_tag_descriptions;
  if(!pnh.getParam("standalone_tags", standalone_tag_descriptions))
  {
    ROS_WARN("No april tags specified");
  }
  else
  {
    try
    {
      standalone_tag_descriptions_ =
          parseStandaloneTags(standalone_tag_descriptions);
    }
    catch(XmlRpc::XmlRpcException e)
    {
      // in case any of the asserts in parseStandaloneTags() fail
      ROS_ERROR_STREAM("Error loading standalone tag descriptions: " <<
                       e.getMessage().c_str());
    }
  }

  // parse tag bundle descriptions specified by user (stored on ROS parameter
  // server)
  XmlRpc::XmlRpcValue tag_bundle_descriptions;
  if(!pnh.getParam("tag_bundles", tag_bundle_descriptions))
  {
    ROS_WARN("No tag bundles specified");
  }
  else
  {
    try
    {
      tag_bundle_descriptions_ = parseTagBundles(tag_bundle_descriptions);
    }
    catch(XmlRpc::XmlRpcException e)
    {
      // In case any of the asserts in parseStandaloneTags() fail
      ROS_ERROR_STREAM("Error loading tag bundle descriptions: " <<
                       e.getMessage().c_str());
    }
  }

  // Optionally remove duplicate detections in scene. Defaults to removing
  if(!pnh.getParam("remove_duplicates", remove_duplicates_))
  {
    ROS_WARN("remove_duplicates parameter not provided. Defaulting to true");
    remove_duplicates_ = true;
  }

  // Define the tag family whose tags should be searched for in the camera
  // images
  if (family_ == "tagStandard52h13") {
    tf_ = tagStandard52h13_create();
  }
  else if (family_ == "tagStandard41h12") {
    tf_ = tagStandard41h12_create();
  }
  else if (family_ == "tag36h11")
  {
    tf_ = tag36h11_create();
  }
  else if (family_ == "tag25h9")
  {
    tf_ = tag25h9_create();
  }
  else if (family_ == "tag16h5")
  {
    tf_ = tag16h5_create();
  }
  else if (family_ == "tagStandard41h12")
  {
    tf_ = tagStandard41h12_create();
  }
  else
  {
    ROS_WARN("Invalid tag family specified! Aborting");
    exit(1);
  }

  // Create the AprilTag 2 detector
  td_ = apriltag_detector_create();
  apriltag_detector_add_family(td_, tf_);
  td_->quad_decimate = (float)decimate_;
  td_->quad_sigma = (float)blur_;
  td_->nthreads = threads_;
  td_->debug = debug_;
  td_->refine_edges = refine_edges_;

  detections_ = NULL;

  // Get tf frame name to use for the camera
  if (!pnh.getParam("camera_frame", camera_tf_frame_))
  {
    ROS_WARN_STREAM("Camera frame not specified, using 'camera'");
    camera_tf_frame_ = "camera";
  }
}

// destructor
TagDetector::~TagDetector() {
  // free memory associated with tag detector
  apriltag_detector_destroy(td_);

  // Free memory associated with the array of tag detections
  apriltag_detections_destroy(detections_);

  // free memory associated with tag family
  if (family_ == "tag51h13") {
    tagStandard52h13_destroy(tf_);
  }
  else if (family_ == "tag41h12") {
    tagStandard41h12_destroy(tf_);
  }
  else if (family_ == "tag36h11")
  {
    tag36h11_destroy(tf_);
  }
  else if (family_ == "tag25h9")
  {
    tag25h9_destroy(tf_);
  }
  else if (family_ == "tag16h5")
  {
    tag16h5_destroy(tf_);
  }
  else if (family_ == "tagStandard41h12")
  {
    tagStandard41h12_destroy(tf_);
  }
}

AprilTagDetectionArray TagDetector::detectTags (
    const cv_bridge::CvImagePtr& image,
    const sensor_msgs::CameraInfoConstPtr& camera_info) {
  // Convert image to AprilTag code's format
  cv::Mat gray_image;
  if (image->image.channels() == 1)
  {
    gray_image = image->image;
  }
  else
  {
    cv::cvtColor(image->image, gray_image, CV_BGR2GRAY);
  }
  image_u8_t apriltag_image = { .width = gray_image.cols,
                                  .height = gray_image.rows,
                                  .stride = gray_image.cols,
                                  .buf = gray_image.data
  };

  image_geometry::PinholeCameraModel camera_model;
  camera_model.fromCameraInfo(camera_info);

  // Get camera intrinsic properties for rectified image.
  double fx = camera_model.fx(); // focal length in camera x-direction [px]
  double fy = camera_model.fy(); // focal length in camera y-direction [px]
  double cx = camera_model.cx(); // optical center x-coordinate [px]
  double cy = camera_model.cy(); // optical center y-coordinate [px]

  // Run AprilTag 2 algorithm on the image
  if (detections_)
  {
    apriltag_detections_destroy(detections_);
    detections_ = NULL;
  }
  detections_ = apriltag_detector_detect(td_, &apriltag_image);

  // If remove_dulpicates_ is set to true, then duplicate tags are not allowed.
  // Thus any duplicate tag IDs visible in the scene must include at least 1
  // erroneous detection. Remove any tags with duplicate IDs to ensure removal
  // of these erroneous detections
  if (remove_duplicates_)
  {
    removeDuplicates();
  }

  // Compute the estimated translation and rotation individually for each
  // detected tag
  AprilTagDetectionArray tag_detection_array;
  std::vector<std::string > detection_names;
  tag_detection_array.header = image->header;
  std::map<std::string, std::vector<cv::Point3d > > bundleObjectPoints;
  std::map<std::string, std::vector<cv::Point2d > > bundleImagePoints;
  for (int i=0; i < zarray_size(detections_); i++)
  {
    // Get the i-th detected tag
    apriltag_detection_t *detection;
    zarray_get(detections_, i, &detection);

    // Bootstrap this for loop to find this tag's description amongst
    // the tag bundles. If found, add its points to the bundle's set of
    // object-image corresponding points (tag corners) for cv::solvePnP.
    // Don't yet run cv::solvePnP on the bundles, though, since we're still in
    // the process of collecting all the object-image corresponding points
    int tagID = detection->id;
    bool is_part_of_bundle = false;
    for (unsigned int j=0; j<tag_bundle_descriptions_.size(); j++)
    {
      // Iterate over the registered bundles
      TagBundleDescription bundle = tag_bundle_descriptions_[j];

      if (bundle.id2idx_.find(tagID) != bundle.id2idx_.end())
      {
        // This detected tag belongs to the j-th tag bundle (its ID was found in
        // the bundle description)
        is_part_of_bundle = true;
        std::string bundleName = bundle.name();

        //===== Corner points in the world frame coordinates
        double s = bundle.memberSize(tagID)/2;
        addObjectPoints(s, bundle.memberT_oi(tagID),
                        bundleObjectPoints[bundleName]);

        //===== Corner points in the image frame coordinates
        addImagePoints(detection, bundleImagePoints[bundleName]);
      }
    }

    // Find this tag's description amongst the standalone tags
    // Print warning when a tag was found that is neither part of a
    // bundle nor standalone (thus it is a tag in the environment
    // which the user specified no description for, or Apriltags
    // misdetected a tag (bad ID or a false positive)).
    StandaloneTagDescription* standaloneDescription;
    if (!findStandaloneTagDescription(tagID, standaloneDescription,
                                      !is_part_of_bundle))
    {
      continue;
    }

    //=================================================================
    // The remainder of this for loop is concerned with standalone tag
    // poses!
    double tag_size = standaloneDescription->size();

    // Get estimated tag pose in the camera frame.
    //
    // Note on frames:
    // The raw AprilTag 2 uses the following frames:
    //   - camera frame: looking from behind the camera (like a
    //     photographer), x is right, y is up and z is towards you
    //     (i.e. the back of camera)
    //   - tag frame: looking straight at the tag (oriented correctly),
    //     x is right, y is down and z is away from you (into the tag).
    // But we want:
    //   - camera frame: looking from behind the camera (like a
    //     photographer), x is right, y is down and z is straight
    //     ahead
    //   - tag frame: looking straight at the tag (oriented correctly),
    //     x is right, y is up and z is towards you (out of the tag).
    // Using these frames together with cv::solvePnP directly avoids
    // AprilTag 2's frames altogether.
    // TODO solvePnP[Ransac] better?
    std::vector<cv::Point3d > standaloneTagObjectPoints;
    std::vector<cv::Point2d > standaloneTagImagePoints;
    addObjectPoints(tag_size/2, cv::Matx44d::eye(), standaloneTagObjectPoints);
    addImagePoints(detection, standaloneTagImagePoints);
    Eigen::Matrix4d transform = getRelativeTransform(standaloneTagObjectPoints,
                                                     standaloneTagImagePoints,
                                                     fx, fy, cx, cy);
    Eigen::Matrix3d rot = transform.block(0, 0, 3, 3);
    Eigen::Quaternion<double> rot_quaternion(rot);

    geometry_msgs::PoseWithCovarianceStamped tag_pose =
        makeTagPose(transform, rot_quaternion, image->header);

    // Add the detection to the back of the tag detection array
    AprilTagDetection tag_detection;
    tag_detection.pose = tag_pose;
    tag_detection.id.push_back(detection->id);
    tag_detection.size.push_back(tag_size);
    tag_detection_array.detections.push_back(tag_detection);
    detection_names.push_back(standaloneDescription->frame_name());
  }

  //=================================================================
  // Estimate bundle origin pose for each bundle in which at least one
  // member tag was detected

  for (unsigned int j=0; j<tag_bundle_descriptions_.size(); j++)
  {
    // Get bundle name
    std::string bundleName = tag_bundle_descriptions_[j].name();

    std::map<std::string,
             std::vector<cv::Point3d> >::iterator it =
        bundleObjectPoints.find(bundleName);
    if (it != bundleObjectPoints.end())
    {
      // Some member tags of this bundle were detected, get the bundle's
      // position!
      TagBundleDescription& bundle = tag_bundle_descriptions_[j];

      Eigen::Matrix4d transform =
          getRelativeTransform(bundleObjectPoints[bundleName],
                               bundleImagePoints[bundleName], fx, fy, cx, cy);
      Eigen::Matrix3d rot = transform.block(0, 0, 3, 3);
      Eigen::Quaternion<double> rot_quaternion(rot);

      geometry_msgs::PoseWithCovarianceStamped bundle_pose =
          makeTagPose(transform, rot_quaternion, image->header);

      // Add the detection to the back of the tag detection array
      AprilTagDetection tag_detection;
      tag_detection.pose = bundle_pose;
      tag_detection.id = bundle.bundleIds();
      tag_detection.size = bundle.bundleSizes();
      tag_detection_array.detections.push_back(tag_detection);
      detection_names.push_back(bundle.name());
    }
  }

  // If set, publish the transform /tf topic
  if (publish_tf_) {
    for (unsigned int i=0; i<tag_detection_array.detections.size(); i++) {
      geometry_msgs::PoseStamped pose;
      pose.pose = tag_detection_array.detections[i].pose.pose.pose;
      pose.header = tag_detection_array.detections[i].pose.header;
      tf::Stamped<tf::Transform> tag_transform;
      tf::poseStampedMsgToTF(pose, tag_transform);
      tf_pub_.sendTransform(tf::StampedTransform(tag_transform,
                                                 tag_transform.stamp_,
                                                 camera_tf_frame_,
                                                 detection_names[i]));
    }
  }

  return tag_detection_array;
}

int TagDetector::idComparison (const void* first, const void* second)
{
  int id1 = ((apriltag_detection_t*) first)->id;
  int id2 = ((apriltag_detection_t*) second)->id;
  return (id1 < id2) ? -1 : ((id1 == id2) ? 0 : 1);
}

void TagDetector::removeDuplicates ()
{
  zarray_sort(detections_, &idComparison);
  int count = 0;
  bool duplicate_detected = false;
  while (true)
  {
    if (count > zarray_size(detections_)-1)
    {
      // The entire detection set was parsed
      return;
    }
    apriltag_detection_t *detection;
    zarray_get(detections_, count, &detection);
    int id_current = detection->id;
    // Default id_next value of -1 ensures that if the last detection
    // is a duplicated tag ID, it will get removed
    int id_next = -1;
    if (count < zarray_size(detections_)-1)
    {
      zarray_get(detections_, count+1, &detection);
      id_next = detection->id;
    }
    if (id_current == id_next || (id_current != id_next && duplicate_detected))
    {
      duplicate_detected = true;
      // Remove the current tag detection from detections array
      int shuffle = 0;
      zarray_remove_index(detections_, count, shuffle);
      if (id_current != id_next)
      {
        ROS_WARN_STREAM("Pruning tag ID " << id_current << " because it "
                        "appears more than once in the image.");
        duplicate_detected = false; // Reset
      }
      continue;
    }
    else
    {
      count++;
    }
  }
}

void TagDetector::addObjectPoints (
    double s, cv::Matx44d T_oi, std::vector<cv::Point3d >& objectPoints) const
{
  // Add to object point vector the tag corner coordinates in the bundle frame
  // Going counterclockwise starting from the bottom left corner
  objectPoints.push_back(T_oi.get_minor<3, 4>(0, 0)*cv::Vec4d(-s,-s, 0, 1));
  objectPoints.push_back(T_oi.get_minor<3, 4>(0, 0)*cv::Vec4d( s,-s, 0, 1));
  objectPoints.push_back(T_oi.get_minor<3, 4>(0, 0)*cv::Vec4d( s, s, 0, 1));
  objectPoints.push_back(T_oi.get_minor<3, 4>(0, 0)*cv::Vec4d(-s, s, 0, 1));
}

void TagDetector::addImagePoints (
    apriltag_detection_t *detection,
    std::vector<cv::Point2d >& imagePoints) const
{
  // Add to image point vector the tag corners in the image frame
  // Going counterclockwise starting from the bottom left corner
  double tag_x[4] = {-1,1,1,-1};
  double tag_y[4] = {1,1,-1,-1}; // Negated because AprilTag tag local
                                 // frame has y-axis pointing DOWN
                                 // while we use the tag local frame
                                 // with y-axis pointing UP
  for (int i=0; i<4; i++)
  {
    // Homography projection taking tag local frame coordinates to image pixels
    double im_x, im_y;
    homography_project(detection->H, tag_x[i], tag_y[i], &im_x, &im_y);
    imagePoints.push_back(cv::Point2d(im_x, im_y));
  }
}

Eigen::Matrix4d TagDetector::getRelativeTransform(
    std::vector<cv::Point3d > objectPoints,
    std::vector<cv::Point2d > imagePoints,
    double fx, double fy, double cx, double cy) const
{
  // perform Perspective-n-Point camera pose estimation using the
  // above 3D-2D point correspondences
  cv::Mat rvec, tvec;
  cv::Matx33d cameraMatrix(fx,  0, cx,
                           0,  fy, cy,
                           0,   0,  1);
  cv::Vec4f distCoeffs(0,0,0,0); // distortion coefficients
  // TODO Perhaps something like SOLVEPNP_EPNP would be faster? Would
  // need to first check WHAT is a bottleneck in this code, and only
  // do this if PnP solution is the bottleneck.
  cv::solvePnP(objectPoints, imagePoints, cameraMatrix, distCoeffs, rvec, tvec);
  cv::Matx33d R;
  cv::Rodrigues(rvec, R);
  Eigen::Matrix3d wRo;
  wRo << R(0,0), R(0,1), R(0,2), R(1,0), R(1,1), R(1,2), R(2,0), R(2,1), R(2,2);

  Eigen::Matrix4d T; // homogeneous transformation matrix
  T.topLeftCorner(3, 3) = wRo;
  T.col(3).head(3) <<
      tvec.at<double>(0), tvec.at<double>(1), tvec.at<double>(2);
  T.row(3) << 0,0,0,1;
  return T;
}

geometry_msgs::PoseWithCovarianceStamped TagDetector::makeTagPose(
    const Eigen::Matrix4d& transform,
    const Eigen::Quaternion<double> rot_quaternion,
    const std_msgs::Header& header)
{
  geometry_msgs::PoseWithCovarianceStamped pose;
  pose.header = header;
  //===== Position and orientation
  pose.pose.pose.position.x    = transform(0, 3);
  pose.pose.pose.position.y    = transform(1, 3);
  pose.pose.pose.position.z    = transform(2, 3);
  pose.pose.pose.orientation.x = rot_quaternion.x();
  pose.pose.pose.orientation.y = rot_quaternion.y();
  pose.pose.pose.orientation.z = rot_quaternion.z();
  pose.pose.pose.orientation.w = rot_quaternion.w();
  return pose;
}

void TagDetector::drawDetections (cv_bridge::CvImagePtr image)
{
  for (int i = 0; i < zarray_size(detections_); i++)
  {
    apriltag_detection_t *det;
    zarray_get(detections_, i, &det);

    // Check if this ID is present in config/tags.yaml
    // Check if is part of a tag bundle
    int tagID = det->id;
    bool is_part_of_bundle = false;
    for (unsigned int j=0; j<tag_bundle_descriptions_.size(); j++)
    {
      TagBundleDescription bundle = tag_bundle_descriptions_[j];
      if (bundle.id2idx_.find(tagID) != bundle.id2idx_.end())
      {
        is_part_of_bundle = true;
        break;
      }
    }
    // If not part of a bundle, check if defined as a standalone tag
    StandaloneTagDescription* standaloneDescription;
    if (!is_part_of_bundle &&
        !findStandaloneTagDescription(tagID, standaloneDescription, false))
    {
      // Neither a standalone tag nor part of a bundle, so this is a "rogue"
      // tag, skip it.
      continue;
    }

    // Draw tag outline with edge colors green, blue, blue, red
    // (going counter-clockwise, starting from lower-left corner in
    // tag coords). cv::Scalar(Blue, Green, Red) format for the edge
    // colors!
    line(image->image, cv::Point((int)det->p[0][0], (int)det->p[0][1]),
         cv::Point((int)det->p[1][0], (int)det->p[1][1]),
         cv::Scalar(0, 0xff, 0)); // green
    line(image->image, cv::Point((int)det->p[0][0], (int)det->p[0][1]),
         cv::Point((int)det->p[3][0], (int)det->p[3][1]),
         cv::Scalar(0, 0, 0xff)); // red
    line(image->image, cv::Point((int)det->p[1][0], (int)det->p[1][1]),
         cv::Point((int)det->p[2][0], (int)det->p[2][1]),
         cv::Scalar(0xff, 0, 0)); // blue
    line(image->image, cv::Point((int)det->p[2][0], (int)det->p[2][1]),
         cv::Point((int)det->p[3][0], (int)det->p[3][1]),
         cv::Scalar(0xff, 0, 0)); // blue

    // Print tag ID in the middle of the tag
    std::stringstream ss;
    ss << det->id;
    cv::String text = ss.str();
    int fontface = cv::FONT_HERSHEY_SCRIPT_SIMPLEX;
    double fontscale = 0.5;
    int baseline;
    cv::Size textsize = cv::getTextSize(text, fontface,
                                        fontscale, 2, &baseline);
    cv::putText(image->image, text,
                cv::Point((int)(det->c[0]-textsize.width/2),
                          (int)(det->c[1]+textsize.height/2)),
                fontface, fontscale, cv::Scalar(0xff, 0x99, 0), 2);
  }
}

// Parse standalone tag descriptions
std::map<int, StandaloneTagDescription> TagDetector::parseStandaloneTags (
    XmlRpc::XmlRpcValue& standalone_tags)
{
  // Create map that will be filled by the function and returned in the end
  std::map<int, StandaloneTagDescription> descriptions;
  // Ensure the type is correct
  ROS_ASSERT(standalone_tags.getType() == XmlRpc::XmlRpcValue::TypeArray);
  // Loop through all tag descriptions
  for (int32_t i = 0; i < standalone_tags.size(); i++)
  {

    // i-th tag description
    XmlRpc::XmlRpcValue& tag_description = standalone_tags[i];

    // Assert the tag description is a struct
    ROS_ASSERT(tag_description.getType() ==
               XmlRpc::XmlRpcValue::TypeStruct);
    // Assert type of field "id" is an int
    ROS_ASSERT(tag_description["id"].getType() ==
               XmlRpc::XmlRpcValue::TypeInt);
    // Assert type of field "size" is a double
    ROS_ASSERT(tag_description["size"].getType() ==
               XmlRpc::XmlRpcValue::TypeDouble);

    int id = (int)tag_description["id"]; // tag id
    // Tag size (square, side length in meters)
    double size = (double)tag_description["size"];

    // Custom frame name, if such a field exists for this tag
    std::string frame_name;
    if(tag_description.hasMember("name"))
    {
      // Assert type of field "name" is a string
      ROS_ASSERT(tag_description["name"].getType() ==
                 XmlRpc::XmlRpcValue::TypeString);
      frame_name = (std::string)tag_description["name"];
    }
    else
    {
      std::stringstream frame_name_stream;
      frame_name_stream << "tag_" << id;
      frame_name = frame_name_stream.str();
    }

    StandaloneTagDescription description(id, size, frame_name);
    ROS_INFO_STREAM("Loaded tag config: " << id << ", size: " <<
                    size << ", frame_name: " << frame_name.c_str());
    // Add this tag's description to map of descriptions
    descriptions.insert(std::make_pair(id, description));
  }

  return descriptions;
}

// parse tag bundle descriptions
std::vector<TagBundleDescription > TagDetector::parseTagBundles (
    XmlRpc::XmlRpcValue& tag_bundles)
{
  std::vector<TagBundleDescription > descriptions;
  ROS_ASSERT(tag_bundles.getType() == XmlRpc::XmlRpcValue::TypeArray);

  // Loop through all tag bundle descritions
  for (int32_t i=0; i<tag_bundles.size(); i++)
  {
    ROS_ASSERT(tag_bundles[i].getType() == XmlRpc::XmlRpcValue::TypeStruct);
    // i-th tag bundle description
    XmlRpc::XmlRpcValue& bundle_description = tag_bundles[i];

    std::string bundleName;
    if (bundle_description.hasMember("name"))
    {
      ROS_ASSERT(bundle_description["name"].getType() ==
                 XmlRpc::XmlRpcValue::TypeString);
      bundleName = (std::string)bundle_description["name"];
    }
    else
    {
      std::stringstream bundle_name_stream;
      bundle_name_stream << "bundle_" << i;
      bundleName = bundle_name_stream.str();
    }
    TagBundleDescription bundle_i(bundleName);
    ROS_INFO("Loading tag bundle '%s'",bundle_i.name().c_str());

    ROS_ASSERT(bundle_description["layout"].getType() ==
               XmlRpc::XmlRpcValue::TypeArray);
    XmlRpc::XmlRpcValue& member_tags = bundle_description["layout"];

    // Loop through each member tag of the bundle
    for (int32_t j=0; j<member_tags.size(); j++)
    {
      ROS_ASSERT(member_tags[j].getType() == XmlRpc::XmlRpcValue::TypeStruct);
      XmlRpc::XmlRpcValue& tag = member_tags[j];

      ROS_ASSERT(tag["id"].getType() == XmlRpc::XmlRpcValue::TypeInt);
      int id = tag["id"];

      ROS_ASSERT(tag["size"].getType() == XmlRpc::XmlRpcValue::TypeDouble);
      double size = tag["size"];

      // Make sure that if this tag was specified also as standalone,
      // then the sizes match
      StandaloneTagDescription* standaloneDescription;
      if (findStandaloneTagDescription(id, standaloneDescription, false))
      {
        ROS_ASSERT(size == standaloneDescription->size());
      }

      // Get this tag's pose with respect to the bundle origin
      double x  = xmlRpcGetDoubleWithDefault(tag, "x", 0.);
      double y  = xmlRpcGetDoubleWithDefault(tag, "y", 0.);
      double z  = xmlRpcGetDoubleWithDefault(tag, "z", 0.);
      double qw = xmlRpcGetDoubleWithDefault(tag, "qw", 1.);
      double qx = xmlRpcGetDoubleWithDefault(tag, "qx", 0.);
      double qy = xmlRpcGetDoubleWithDefault(tag, "qy", 0.);
      double qz = xmlRpcGetDoubleWithDefault(tag, "qz", 0.);
      Eigen::Quaterniond q_tag(qw, qx, qy, qz);
      q_tag.normalize();
      Eigen::Matrix3d R_oi = q_tag.toRotationMatrix();

      // Build the rigid transform from tag_j to the bundle origin
      cv::Matx44d T_mj(R_oi(0,0), R_oi(0,1), R_oi(0,2), x,
                       R_oi(1,0), R_oi(1,1), R_oi(1,2), y,
                       R_oi(2,0), R_oi(2,1), R_oi(2,2), z,
                       0,         0,         0,         1);

      // Register the tag member
      bundle_i.addMemberTag(id, size, T_mj);
      ROS_INFO_STREAM(" " << j << ") id: " << id << ", size: " << size << ", "
                          << "p = [" << x << "," << y << "," << z << "], "
                          << "q = [" << qw << "," << qx << "," << qy << ","
                          << qz << "]");
    }
    descriptions.push_back(bundle_i);
  }
  return descriptions;
}

double TagDetector::xmlRpcGetDouble (XmlRpc::XmlRpcValue& xmlValue,
                                     std::string field) const
{
  ROS_ASSERT((xmlValue[field].getType() == XmlRpc::XmlRpcValue::TypeDouble) ||
             (xmlValue[field].getType() == XmlRpc::XmlRpcValue::TypeInt));
  if (xmlValue[field].getType() == XmlRpc::XmlRpcValue::TypeInt)
  {
    int tmp = xmlValue[field];
    return (double)tmp;
  }
  else
  {
    return xmlValue[field];
  }
}

double TagDetector::xmlRpcGetDoubleWithDefault (XmlRpc::XmlRpcValue& xmlValue,
                                                std::string field,
                                                double defaultValue) const
{
  if (xmlValue.hasMember(field))
  {
    ROS_ASSERT((xmlValue[field].getType() == XmlRpc::XmlRpcValue::TypeDouble) ||
        (xmlValue[field].getType() == XmlRpc::XmlRpcValue::TypeInt));
    if (xmlValue[field].getType() == XmlRpc::XmlRpcValue::TypeInt)
    {
      int tmp = xmlValue[field];
      return (double)tmp;
    }
    else
    {
      return xmlValue[field];
    }
  }
  else
  {
    return defaultValue;
  }
}

bool TagDetector::findStandaloneTagDescription (
    int id, StandaloneTagDescription*& descriptionContainer, bool printWarning)
{
  std::map<int, StandaloneTagDescription>::iterator description_itr =
      standalone_tag_descriptions_.find(id);
  if (description_itr == standalone_tag_descriptions_.end())
  {
    if (printWarning)
    {
      ROS_WARN_THROTTLE(10.0, "Requested description of standalone tag ID [%d],"
                        " but no description was found...",id);
    }
    return false;
  }
  descriptionContainer = &(description_itr->second);
  return true;
}

} // namespace apriltag_ros<|MERGE_RESOLUTION|>--- conflicted
+++ resolved
@@ -33,10 +33,7 @@
 #include "image_geometry/pinhole_camera_model.h"
 
 #include "common/homography.h"
-<<<<<<< HEAD
 #include "tagStandard52h13.h"
-=======
->>>>>>> d030c6d6
 #include "tagStandard41h12.h"
 #include "tag36h11.h"
 #include "tag25h9.h"
@@ -106,10 +103,12 @@
 
   // Define the tag family whose tags should be searched for in the camera
   // images
-  if (family_ == "tagStandard52h13") {
+  if (family_ == "tagStandard52h13")
+  {
     tf_ = tagStandard52h13_create();
   }
-  else if (family_ == "tagStandard41h12") {
+  else if (family_ == "tagStandard41h12")
+  {
     tf_ = tagStandard41h12_create();
   }
   else if (family_ == "tag36h11")
@@ -123,10 +122,6 @@
   else if (family_ == "tag16h5")
   {
     tf_ = tag16h5_create();
-  }
-  else if (family_ == "tagStandard41h12")
-  {
-    tf_ = tagStandard41h12_create();
   }
   else
   {
